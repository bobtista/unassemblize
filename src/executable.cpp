--- conflicted
+++ resolved
@@ -150,12 +150,7 @@
 {
     m_exeFilename.clear();
     m_binary.reset();
-<<<<<<< HEAD
     util::free_container(m_sections);
-    util::free_container(m_sectionNameToIndexMap);
-=======
-    m_sections.clear();
->>>>>>> 9ce5adeb
     m_codeSectionIdx = ~IndexT(0);
     util::free_container(m_symbols);
     util::free_container(m_symbolAddressToIndexMap);
