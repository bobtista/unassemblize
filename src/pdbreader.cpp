--- conflicted
+++ resolved
@@ -63,18 +63,11 @@
 
 void PdbReader::unload()
 {
-<<<<<<< HEAD
     util::free_container(m_compilands);
     util::free_container(m_sourceFiles);
     util::free_container(m_functions);
     util::free_container(m_symbols);
-=======
-    m_compilands.clear();
-    m_sourceFiles.clear();
-    m_symbols.clear();
-    m_functions.clear();
-    m_functionAddressToIndexMap.clear();
->>>>>>> 9ce5adeb
+	util::free_container(m_functionAddressToIndexMap);
     m_exe = PdbExeInfo();
 }
 
