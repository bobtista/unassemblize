--- conflicted
+++ resolved
@@ -234,13 +234,7 @@
         build_source_lines_for_matched_functions(named_functions_pair, matched_functions, o.pdb_reader_pair);
     }
 
-<<<<<<< HEAD
-    util::free_container(matched_function_name_to_index_map);
-
-    build_comparison_records(matched_functions, o.lookahead_limit);
-=======
     build_comparison_records(matched_functions, const_named_functions_pair, o.lookahead_limit);
->>>>>>> 9ce5adeb
 
     StringPair exe_filenames;
     for (size_t i = 0; i < o.executable_pair.size(); ++i)
